use clap::Parser;
use indicatif::ParallelProgressIterator;
<<<<<<< HEAD
use itertools::Itertools;
use log::info;
use musk::io::load_string2taxid;
use musk::kmer_iter::KmerIter;
use musk::utility::get_fasta_iterator_of_file;
use rayon::iter::IntoParallelIterator;
use rayon::prelude::*;
use std::collections::{HashMap, HashSet};
=======
use log::info;
use musk::io::load_string2taxid;
use musk::utility::{create_bitmap, get_range};
use rayon::iter::IntoParallelIterator;
use rayon::prelude::*;
use roaring::RoaringBitmap;
use std::collections::HashMap;
>>>>>>> 962dcf6a
use std::path::Path;

fn create_kmer_vec(files: String, kmer_length: usize) -> Vec<usize> {
    let mut set = HashSet::new();
    for file in files.split(",") {
        let mut record_iter = get_fasta_iterator_of_file(Path::new(&file));
        while let Some(Ok(record)) = record_iter.next() {
            if record.seq().len() < kmer_length {
                continue;
            }
            for kmer in KmerIter::from(record.seq(), kmer_length) {
                set.insert(kmer);
            }
        }
    }
    set.into_iter().collect_vec()
}

/// Prints to stdout a map in the form of <fasta-file-path>\t<tax-id> given a reference location
#[derive(Parser)]
#[clap(version, about)]
#[clap(author = "Trevor S. <trevor.schneggenburger@gmail.com>")]
struct Args {
    #[arg(short, long, default_value_t = 14)]
    /// Length of k-mer to use in the database
    kmer_length: usize,

    #[arg()]
    /// Location of the files2taxid file
    files2taxid: String,
}

fn main() {
    env_logger::init();

    // Parse arguments from the command line
    let args = Args::parse();
    let files2taxid = Path::new(&args.files2taxid);

    let mut kmer_counts = vec![0_usize; 4_usize.pow(args.kmer_length as u32)];

    info!("getting kmer counts...");

<<<<<<< HEAD
    let kmer_vecs = load_string2taxid(files2taxid)
        .into_par_iter()
        .progress()
        .map(|(files, _taxid)| create_kmer_vec(files, args.kmer_length))
        .collect::<Vec<Vec<usize>>>();

    for kmer_vec in kmer_vecs {
        for kmer in kmer_vec {
            kmer_counts[kmer] += 1;
=======
    let (lowest_kmer, highest_kmer) = get_range(args.kmer_length, 12, 667);

    let bitmaps = load_string2taxid(files2taxid)
        .into_par_iter()
        .progress()
        .map(|(files, _taxid)| {
            create_bitmap(
                &*files,
                args.kmer_length,
                lowest_kmer,
                highest_kmer,
                false,
                false,
            )
        })
        .collect::<Vec<RoaringBitmap>>();

    for bitmap in bitmaps {
        for kmer in bitmap {
            kmer_counts[kmer as usize] += 1;
>>>>>>> 962dcf6a
        }
    }

    info!("kmer counts collected! finding the number of times each count occurs...");

    for (kmer, number_of_ones) in kmer_counts.iter().enumerate() {
        if lowest_kmer <= kmer && kmer < highest_kmer {
            println!("{}\t{}", kmer, number_of_ones);
        }
    }

    println!("========== END INDIVIDUAL KMERS ==========");

    let mut num_ones_to_count = HashMap::new();

<<<<<<< HEAD
    for (kmer, number_of_ones) in kmer_counts.iter().enumerate() {
        println!("{}\t{}", kmer, number_of_ones);
    }

    println!("========== END INDIVIDUAL KMERS ==========");

    for num_ones in kmer_counts {
        match num_ones_to_count.get_mut(&num_ones) {
            None => {
                num_ones_to_count.insert(num_ones, 1_usize);
            }
            Some(count) => *count += 1,
=======
    for (kmer, num_ones) in kmer_counts.into_iter().enumerate() {
        if lowest_kmer <= kmer && kmer < highest_kmer {
            match num_ones_to_count.get_mut(&num_ones) {
                None => {
                    num_ones_to_count.insert(num_ones, 1_usize);
                }
                Some(count) => *count += 1,
            }
>>>>>>> 962dcf6a
        }
    }

    for (num_ones, count) in num_ones_to_count {
        println!("{}\t{}", num_ones, count);
    }
}<|MERGE_RESOLUTION|>--- conflicted
+++ resolved
@@ -1,15 +1,5 @@
 use clap::Parser;
 use indicatif::ParallelProgressIterator;
-<<<<<<< HEAD
-use itertools::Itertools;
-use log::info;
-use musk::io::load_string2taxid;
-use musk::kmer_iter::KmerIter;
-use musk::utility::get_fasta_iterator_of_file;
-use rayon::iter::IntoParallelIterator;
-use rayon::prelude::*;
-use std::collections::{HashMap, HashSet};
-=======
 use log::info;
 use musk::io::load_string2taxid;
 use musk::utility::{create_bitmap, get_range};
@@ -17,7 +7,6 @@
 use rayon::prelude::*;
 use roaring::RoaringBitmap;
 use std::collections::HashMap;
->>>>>>> 962dcf6a
 use std::path::Path;
 
 fn create_kmer_vec(files: String, kmer_length: usize) -> Vec<usize> {
@@ -61,17 +50,6 @@
 
     info!("getting kmer counts...");
 
-<<<<<<< HEAD
-    let kmer_vecs = load_string2taxid(files2taxid)
-        .into_par_iter()
-        .progress()
-        .map(|(files, _taxid)| create_kmer_vec(files, args.kmer_length))
-        .collect::<Vec<Vec<usize>>>();
-
-    for kmer_vec in kmer_vecs {
-        for kmer in kmer_vec {
-            kmer_counts[kmer] += 1;
-=======
     let (lowest_kmer, highest_kmer) = get_range(args.kmer_length, 12, 667);
 
     let bitmaps = load_string2taxid(files2taxid)
@@ -92,7 +70,6 @@
     for bitmap in bitmaps {
         for kmer in bitmap {
             kmer_counts[kmer as usize] += 1;
->>>>>>> 962dcf6a
         }
     }
 
@@ -108,20 +85,6 @@
 
     let mut num_ones_to_count = HashMap::new();
 
-<<<<<<< HEAD
-    for (kmer, number_of_ones) in kmer_counts.iter().enumerate() {
-        println!("{}\t{}", kmer, number_of_ones);
-    }
-
-    println!("========== END INDIVIDUAL KMERS ==========");
-
-    for num_ones in kmer_counts {
-        match num_ones_to_count.get_mut(&num_ones) {
-            None => {
-                num_ones_to_count.insert(num_ones, 1_usize);
-            }
-            Some(count) => *count += 1,
-=======
     for (kmer, num_ones) in kmer_counts.into_iter().enumerate() {
         if lowest_kmer <= kmer && kmer < highest_kmer {
             match num_ones_to_count.get_mut(&num_ones) {
@@ -130,7 +93,6 @@
                 }
                 Some(count) => *count += 1,
             }
->>>>>>> 962dcf6a
         }
     }
 
