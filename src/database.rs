use crate::utility::Sequence::Double;
use crate::utility::{get_kmers_as_u32, vec_dna_bytes_to_u32};
use serde::{Deserialize, Serialize};
use statrs::distribution::{DiscreteCDF, Hypergeometric};
use std::collections::{HashMap, HashSet};
use bit_iter::BitIter;

#[derive(Serialize, Deserialize)]
pub struct Database {
    index2kmer_count: Vec<u64>,
    kmer_len: usize,
    accessions: Vec<String>,
    point2occ: Vec<u16>,
    num_kmers: u64,
}

impl Database {
    pub fn new(kmer_len: usize) -> Self {
        Database {
            index2kmer_count: Vec::new(),
            accessions: Vec::new(),
            kmer_len,
            point2occ: vec![0_u16; 4_usize.pow(kmer_len as u32)],
            num_kmers: 4_usize.pow(kmer_len as u32) as u64,
        }
    }

    pub fn insert_record(
        &mut self,
        forward_seq: String,
        reverse_seq: String,
        accession: String,
    ) -> () {
<<<<<<< HEAD
        let accession_index = {
            let len = self.accessions.len();
            self.accessions.push(accession);
            len
        };
        let record_kmer_set = get_kmers_as_u32(Double(forward_seq, reverse_seq), self.kmer_len);
        let insert_count = record_kmer_set.len();
=======
        let accession_index = self.accessions.push_new_node(Accession(accession));

        let mut kmer_set = HashSet::new();
        let forward_bytes = forward_seq.as_bytes();
        let reverse_bytes = reverse_seq.as_bytes();

        for (kmer_1_int, kmer_2_int) in forward_bytes
            .windows(self.kmer_len)
            .zip(reverse_bytes.windows(self.kmer_len))
            .map(|(kmer_1_bytes, kmer_2_bytes)| (convert_vec_i8_to_u32(kmer_1_bytes), convert_vec_i8_to_u32(kmer_2_bytes)))
        {
            match (kmer_1_int, kmer_2_int) {
                (Some(int_1), Some(int_2)) => {
                    kmer_set.insert(int_1);
                    kmer_set.insert(int_2);
                }
                (Some(int), None) => {
                    kmer_set.insert(int);
                }
                (None, Some(int)) => {
                    kmer_set.insert(int);
                }
                (None, None) => continue,
            }
        }
>>>>>>> 03e2a419

        self.insert_kmers(record_kmer_set, accession_index);

        self.index2kmer_count.push(insert_count as u64);
    }

    pub fn query_read(
        &self,
        read: String,
        num_queries: usize,
        required_probability_exponent: i32,
    ) -> Option<&str> {
        let mut already_queried = HashSet::new();
        let mut index_to_hit_counts = HashMap::new();
        let mut kmer_iter = read
            .as_bytes()
            .windows(self.kmer_len)
            .filter_map(|kmer_bytes| vec_dna_bytes_to_u32(kmer_bytes));
        while let Some(kmer) = kmer_iter.next() {
            if already_queried.len() >= num_queries {
                break;
            } else if already_queried.contains(&kmer) {
                continue;
            }
            already_queried.insert(kmer);
            for index_of_one in BitIter::from(*self
                .point2occ
                .get(kmer as usize)
                .unwrap())
            {
                match index_to_hit_counts.get_mut(&index_of_one) {
                    None => {
                        index_to_hit_counts.insert(index_of_one, 1_u64);
                    }
                    Some(count) => {
                        *count += 1;
                    }
                }
            }
        }
        self.calculate_result(
            index_to_hit_counts,
            already_queried.len() as u64,
            required_probability_exponent,
        )
    }

    fn calculate_result(
        &self,
        index_to_hit_counts: HashMap<usize, u64>,
        num_queries: u64,
        required_probability_exponent: i32,
    ) -> Option<&str> {
        let needed_probability = 10.0_f64.powi(required_probability_exponent);
        let mut best_prob = 1.0;
        let mut best_prob_index = None;
        for (accession_index, num_hits) in index_to_hit_counts {
            let num_accession_kmers = self.get_num_kmers_of_index(accession_index);
            let prob = Hypergeometric::new(
                self.num_kmers,
                num_accession_kmers,
                num_queries
            )
            .unwrap()
            .sf(num_hits);
            println!("{}\t{}", self.get_accession_of_index(accession_index), prob);
            if prob < best_prob {
                best_prob = prob;
                best_prob_index = Some(accession_index);
            }
        }
        match best_prob_index {
            None => None,
            Some(index) => {
                if best_prob < needed_probability {
                    Some(self.get_accession_of_index(index))
                } else {
                    None
                }
            }
        }
    }

    fn insert_kmers(&mut self, kmers: HashSet<u32>, accession_index: usize) -> () {
        for kmer in kmers {
            *self.point2occ.get_mut(kmer as usize).unwrap() |= 1_u16 << accession_index
        }
    }

    // fn create_kmer_set(&self, size: usize) -> HashSet<u32> {
    //     let random_read = create_random_read(size + self.kmer_len - 1);
    //     let mut last_kmer = random_read.get(random_read.len()-1-self.kmer_len..random_read.len()-1).unwrap().to_string();
    //     let mut kmers = get_kmers_as_u32(Single(random_read), self.kmer_len);
    //     while kmers.len() < size {
    //         let new_kmer = create_random_read(self.kmer_len);
    //         last_kmer += &*new_kmer;
    //         let new_kmers = get_kmers_as_u32(Single(last_kmer.clone()), self.kmer_len);
    //         for kmer in new_kmers {
    //             kmers.insert(kmer);
    //             if kmers.len() >= size {
    //                 break
    //             }
    //         }
    //         last_kmer = new_kmer;
    //     }
    //     kmers
    // }

    fn get_num_kmers_of_index(&self, accession_index: usize) -> u64 {
        *self
            .index2kmer_count
            .get(accession_index)
            .expect(&*format!(
                "accession index {} does not have a probability",
                accession_index
            ))
    }

    fn get_accession_of_index(&self, accession_index: usize) -> &str {
        self.accessions.get(accession_index).unwrap()
    }
}<|MERGE_RESOLUTION|>--- conflicted
+++ resolved
@@ -31,7 +31,6 @@
         reverse_seq: String,
         accession: String,
     ) -> () {
-<<<<<<< HEAD
         let accession_index = {
             let len = self.accessions.len();
             self.accessions.push(accession);
@@ -39,33 +38,7 @@
         };
         let record_kmer_set = get_kmers_as_u32(Double(forward_seq, reverse_seq), self.kmer_len);
         let insert_count = record_kmer_set.len();
-=======
-        let accession_index = self.accessions.push_new_node(Accession(accession));
 
-        let mut kmer_set = HashSet::new();
-        let forward_bytes = forward_seq.as_bytes();
-        let reverse_bytes = reverse_seq.as_bytes();
-
-        for (kmer_1_int, kmer_2_int) in forward_bytes
-            .windows(self.kmer_len)
-            .zip(reverse_bytes.windows(self.kmer_len))
-            .map(|(kmer_1_bytes, kmer_2_bytes)| (convert_vec_i8_to_u32(kmer_1_bytes), convert_vec_i8_to_u32(kmer_2_bytes)))
-        {
-            match (kmer_1_int, kmer_2_int) {
-                (Some(int_1), Some(int_2)) => {
-                    kmer_set.insert(int_1);
-                    kmer_set.insert(int_2);
-                }
-                (Some(int), None) => {
-                    kmer_set.insert(int);
-                }
-                (None, Some(int)) => {
-                    kmer_set.insert(int);
-                }
-                (None, None) => continue,
-            }
-        }
->>>>>>> 03e2a419
 
         self.insert_kmers(record_kmer_set, accession_index);
 
